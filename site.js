--- conflicted
+++ resolved
@@ -456,7 +456,6 @@
         ...this.extraData,
       };
 
-<<<<<<< HEAD
       if (engine.compile) {
         if (!this.cache.get(page.src.path + page.src.ext)) {
           this.cache.set(page.src.path + page.src.ext, engine.compile(layoutData.content));
@@ -468,9 +467,6 @@
         content = await engine.render(layoutData.content, pageData);
       }
 
-=======
-      content = await engine.render(layoutData.content, pageData, path);
->>>>>>> 392404e5
       layout = layoutData.layout;
     }
 
